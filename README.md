This repository holds the task specific software made public for my PhD under the DeepSport project funded by the Walloon Region of Belgium, Keemotion and SportRadar.
It goes along with several open-source libraries that I developed during that time:
 - [calib3d](https://github.com/ispgroupucl/calib3d): a library to ease computations in 2D and 3D homogenous coordinates and projective geometry with camera calibration.
 - [aleatorpy](https://github.com/gabriel-vanzandycke/pseudo_random): a library to control randomness in ML experiments.
 - [experimentator](https://github.com/gabriel-vanzandycke/experimentator): a library to run DL experiments.
 - [pyconfyg](https://github.com/gabriel-vanzandycke/pyconfyg): a library to describe configuration file with python.
 - [deepsport-utilities](https://gitlab.com/deepsport/deepsport_utilities): the toolkit for the datasets published during the deepsport project.

# Installation
Clone and install the repository with
```bash
git clone https://github.com/gabriel-vanzandycke/deepsport.git
cd deepsport
conda create --name deepsport python=3.8   # optional 
pip install -e .
```

Setup your environment by copying `.env.template` to `.env` and set:
- `DATA_PATH` to the list of folders to find datasets or configuration files, ordered by lookup priority.
- `RESULTS_FOLDER` to the full path to a folder in which outputs will be written (weigths and metrics).

# Tasks

## Ball size estimation
This task uses a pre-processed dataset built from the `basketball-instants-dataset` with the following script:
```bash
python deepsport/scripts/prepare_ball_views_dataset.py --dataset-folder basketball-instants-dataset
```

The file generated (`basketball-instants-dataset/ball_views.pickle`) is an `mlworkflow.PickledDataset` whose items have the following attributes:
- `image`: a `numpy.ndarray` RGB image thumbnail centered on the ball.
- `calib`: a [`calib3d.Calib`](https://ispgroupucl.github.io/calib3d/calib3d/calib.html#implementation) object describing the calibration data associated to `image` using the [Keemotion convention](https://gitlab.com/deepsport/deepsport_utilities/-/blob/main/calibration.md#working-with-calibrated-images-captured-by-the-keemotion-system).
- `ball` : a [`BallAnnotation`](https://gitlab.com/deepsport/deepsport_utilities/-/blob/main/deepsport_utilities/ds/instants_dataset/instants_dataset.py#L264) object with attributes:
  - `center`: the ball 3D position as a [`calib3d.Point3D`](https://ispgroupucl.github.io/calib3d/calib3d/points.html) object (use `calib.project_3D_to_2D(ball.center)` to retrieve pixel coordinates).
  - `visible`: a flag telling if ball is visible.

You can visualize this dataset the following way:
```python
from mlworkflow import PickledDataset
from matplotlib import pyplot as plt
ds = PickledDataset("basketball-instants-dataset/ball_views.pickle")
for key in ds.keys:
    item = ds.query_item(key)
    plt.imshow(item.image)
    plt.title("ball size: {:.1f}".format(item.calib.compute_length2D(23, item.ball.center)[0]))
    plt.show()
    break # avoid looping through all dataset
```

### Dataset splits

This repository uses the split defined by [`DeepSportDatasetSplitter`](https://gitlab.com/deepsport/deepsport_utilities/-/blob/main/deepsport_utilities/ds/instants_dataset/dataset_splitters.py#L6) which
1. Uses images from `KS-FR-CAEN`, `KS-FR-LIMOGES` and `KS-FR-ROANNE` arenas for the **testing-set**.
2. Randomly samples 15% of the remaining images for the **validation-set**
3. Uses the remaining images for the **training-set**.

<<<<<<< HEAD
The **testing-set** should only be used to evaluate your model.

=======
The **testing-set** should not be used except to evaluate your model and when communicating about your method.
>>>>>>> abd522cc


# Training
You can launch a new training by running the following command. Be sure the command is ran from the project root folder or add it to your `DATA_PATH` environment.
```
python -m experimentator configs/ballsize.py --epochs 101 --kwargs "eval_epochs=range(0,101,20)"
```
<|MERGE_RESOLUTION|>--- conflicted
+++ resolved
@@ -54,12 +54,7 @@
 2. Randomly samples 15% of the remaining images for the **validation-set**
 3. Uses the remaining images for the **training-set**.
 
-<<<<<<< HEAD
-The **testing-set** should only be used to evaluate your model.
-
-=======
 The **testing-set** should not be used except to evaluate your model and when communicating about your method.
->>>>>>> abd522cc
 
 
 # Training
